"""GPU module.

The GameBoy's tiled graphics system operates with tiles of 8x8 pixels, and
256 unique tiles can be used in a map; there are two maps of 32x32 tiles that
can be held in memory, and one of them can be used for the display at a time.
There is space in the GameBoy memory for 384 tiles, so half of them are shared
between the maps: one map uses tile numbers from 0 to 255, and the other uses
numbers between -128 and 127 for its tiles.


Region  Usage
8000-87FF   Tile set #1: tiles 0-127
8800-8FFF   Tile set #1: tiles 128-255
            Tile set #0: tiles -1 to -128
9000-97FF   Tile set #0: tiles 0-127
9800-9BFF   Tile map #0
9C00-9FFF   Tile map #1

The background map is 32x32 tiles; this comes to 256 by 256 pixels. The
display of the GameBoy is 160x144 pixels, so there's scope for the background 
o be moved relative to the screen. The GPU achieves this by defining a
point in the background that corresponds to the top-left of the screen:
by moving this point between frames, the background is made to scroll on
the screen. For this reason, the definition of the top-left corner is held
by two GPU registers: Scroll X and Scroll Y.

Palettes
Each pixel is two bits.
Value   Pixel   Emulated colour
0   Off [255, 255, 255]
1   33% on  [192, 192, 192]
2   66% on  [96, 96, 96]
3   On  [0, 0, 0]

These bits are read by the GPU when the tile is referenced in the map, run
through the palette and pushed to screen. The hardware of the GPU is wired
such that one whole row of the tile is accessible at the same time, and the
pixels are cycled through by running up the bits. The only issue with this
is that one row of the tile is two bytes: from this results the slightly
convoluted scheme for storage of the bits, where each pixel's low bit is
held in one byte, and the high bit in the other byte.
"""


class GbGpu(object):
    """GPU unit for the gameboy."""

    def __init__(self):
        """Init."""
        self._line = 0
        self._mode = 0
        self._mode_clock = 0
        self._mode_funcs = {
            0: self._h_blank_render_screen,
            1: self._v_blank,
            2: self._oam_read_mode,
            3: self._vram_read_mode,
        }
        self.screen_data = [255 for i in range(160 * 144 * 4)]
        self.tile_set = self._create_tile_set()
        self.memory_interface = None    # Set after interface instantiated

    def step(self, m):
        """Perform one step."""
        self._mode_clock += m
        self._mode_funcs[self._mode]()

    def update_tile(self, addr, val):
        """Update a tile.

        Called when a value written to VRAM, and updates the
        internal tile set.
        """
        base_addr = addr & 0x1FFE
        tile = (base_addr >> 4) & 511
        y = (base_addr >> 1) & 7
        for i in range(8):
            sx = 1 << (7 - i)   # Find bit index for this pixel
            t1 = 1 if self.memory_interface.read_byte(addr) & sx else 0
            t2 = 2 if self.memory_interface.read_byte(addr + 1) & sx else 0
            self.tile_set[tile][y][i] = t1 + t2

<<<<<<< HEAD
    @staticmethod
    def _create_tile_set():
=======
    def reset_screen(self):
        """Reset screen to white."""
        self.screen_data = [255 for i in range(160 * 144 * 4)]

    def _create_tile_set(self):
>>>>>>> 18f25575
        return [
            [
                [0] * 8, [0] * 8, [0] * 8, [0] * 8, [0] * 8, [0] * 8, [0] * 8, [0] * 8
            ] for i in range(512)
        ]

    def _h_blank_render_screen(self):
        """Horizontal blank, and render screen data."""
        if self._mode_clock >= 20:
            self._mode_clock = 0
            self._line += 1

            if self._line == 143:
                self._mode = 1
                # self.put_image_data(self.screen, 0, 0)
            else:
                self._mode = 2

    def _v_blank(self):
        """."""
        if self._mode_clock >= 456:
            self._mode_clock = 0
            self._line += 1

            if self._line > 153:
                self._mode = 2
                self._line = 0

    def _oam_read_mode(self):
        """OAM read."""
        if self._mode_clock >= 80:
            self._mode_clock = 0
            self._mode = 3

    def _vram_read_mode(self):
        """VRAM read."""
        if self._mode_clock >= 172:
            self._mode_clock = 0
            self._mode = 0
            self._renderscan()

    def renderscan(self):
        """Render scan."""
        print("renderscan called")

        # VRAM offset for the tile map
        mapoffs = 0x1C00 if self._bgmap else 0x1800

        # Which line of tiles to use in the map
        mapoffs += ((self._line + self._scy) & 255) >> 3

        # Which tile to start with in the map line
        lineoffs = (self._scx >> 3)

        # Which line of pixels to use in the tiles
        y = (self._line + self._scy) & 7

        # Where in the tileline to start
        x = self._scx & 7

        # Where to render on the canvas
        canvasoffs = self._line * 160 * 4

        # Read tile index from the background map
        tile = self._vram[mapoffs + lineoffs]

        # If the tile data set in use is #1, the
        # indices are signed; calculate a real tile offset
        if (self._bgtile == 1) and (tile < 128):
            tile += 256

        for i in range(160):
            # Re-map the tile pixel through the palette
            color = self._pal[self._tileset[tile][y][x]]

            # Plot the pixel to canvas
            self._scrn.data[canvasoffs + 0] = color[0]
            self._scrn.data[canvasoffs + 1] = color[1]
            self._scrn.data[canvasoffs + 2] = color[2]
            self._scrn.data[canvasoffs + 3] = color[3]
            canvasoffs += 4

            x += 1
            if x == 8:
                x = 0
                lineoffs = (lineoffs + 1) & 31
                tile = self._vram[mapoffs + lineoffs]
                if (self._bgtile == 1 and tile < 128):
                    tile += 256





<|MERGE_RESOLUTION|>--- conflicted
+++ resolved
@@ -80,21 +80,17 @@
             t2 = 2 if self.memory_interface.read_byte(addr + 1) & sx else 0
             self.tile_set[tile][y][i] = t1 + t2
 
-<<<<<<< HEAD
     @staticmethod
     def _create_tile_set():
-=======
-    def reset_screen(self):
-        """Reset screen to white."""
-        self.screen_data = [255 for i in range(160 * 144 * 4)]
-
-    def _create_tile_set(self):
->>>>>>> 18f25575
         return [
             [
                 [0] * 8, [0] * 8, [0] * 8, [0] * 8, [0] * 8, [0] * 8, [0] * 8, [0] * 8
             ] for i in range(512)
         ]
+
+    def reset_screen(self):
+        """Reset screen to white."""
+        self.screen_data = [255 for i in range(160 * 144 * 4)]
 
     def _h_blank_render_screen(self):
         """Horizontal blank, and render screen data."""
@@ -131,9 +127,9 @@
             self._mode = 0
             self._renderscan()
 
-    def renderscan(self):
+    def _renderscan(self):
         """Render scan."""
-        print("renderscan called")
+        print("_renderscan called!")
 
         # VRAM offset for the tile map
         mapoffs = 0x1C00 if self._bgmap else 0x1800
